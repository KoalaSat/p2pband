import React, { createContext, useContext, useState, useEffect, ReactNode } from 'react';
import { SimplePool } from 'nostr-tools';
import { Event } from 'nostr-tools/lib/types/core';
import { Filter } from 'nostr-tools/lib/types/filter';

// Define the context type
interface NostrEventsContextType {
  pubkey: string | null;
  setPubkey: (pubkey: string | null) => void;
  removeEvent: (dTag: string) => void;
  events: Event[];
  relays: string[];
  webOfTrustKeys: string[] | null;
  outboxRelays: string[];
  eventsLoading: boolean;
  webOfTrustCount: number;
  eventsCount: number;
  error: string | null;
  refreshEvents: () => void;
}

// Create the context with a default value
const NostrEventsContext = createContext<NostrEventsContextType | undefined>(undefined);

// Define props for the provider component
interface NostrEventsProviderProps {
  children: ReactNode;
}

// Create the provider component
export const NostrEventsProvider: React.FC<NostrEventsProviderProps> = ({ children }) => {
  const [pubkey, setPubkey] = useState<string | null>(null);
  const [webOfTrustKeys, setWebOfTrustKeys] = useState<string[] | null>(null);
  const [webOfTrustCount, setWebOfTrustCount] = useState<number>(0);
  const [events, setEvents] = useState<Event[]>([]);
  const [relays] = useState<string[]>([
    'wss://nostr.satstralia.com',
    'wss://relay.damus.io',
    'wss://relay.snort.social',
    'wss://nos.lol',
  ]);
  const [eventsLoading, setEventsLoading] = useState<boolean>(true);
  const [eventsCount, setEventsCount] = useState<number>(0);
  const [outboxRelays, setOutboxRelays] = useState<string[]>([]);
  const [error, setError] = useState<string | null>(null);

  // Function to load events from Nostr relays
  const loadEvents = () => {
    setEventsLoading(true);
    setError(null);

    try {
      const pool = new SimplePool();

<<<<<<< HEAD
      // Connect to the specified relay plus random relays
      const relays = [
        'wss://nostr.satstralia.com',
        'wss://relay.mostro.network',
        'wss://relay.damus.io',
        'wss://relay.snort.social',
        'wss://nos.lol',
        'wss://relay.current.fyi',
      ];

=======
>>>>>>> 14b9b9e8
      // Define the filter for kind 38383 events
      const filter: Filter = {
        kinds: [38383],
        '#s': ['pending'],
      };

      // Subscribe to events
      pool.subscribeMany(relays, [filter], {
        id: 'p2pBandOrders',
        onevent(event: Event) {
<<<<<<< HEAD
          // Check if the event's pubkey is in the allowed list
          const allowedPubkeys = [
            '7af6f7cfc3bfdf8aa65df2465aa7841096fa8ee6b2d4d14fc43d974e5db9ab96',
            'c8dc40a80bbb41fe7430fca9d0451b37a2341486ab65f890955528e4732da34a',
            'f2d4855df39a7db6196666e8469a07a131cddc08dcaa744a344343ffcf54a10c',
            '74001620297035daa61475c069f90b6950087fea0d0134b795fac758c34e7191',
            'fcc2a0bd8f5803f6dd8b201a1ddb67a4b6e268371fe7353d41d2b6684af7a61e',
            'a47457722e10ba3a271fbe7040259a3c4da2cf53bfd1e198138214d235064fc2',
            '82fa8cb978b43c79b2156585bac2c011176a21d2aead6d9f7c575c005be88390',
          ];
          const sourceTag = event.tags.find(tag => tag[0] === 'y') ?? [];

          // Skip events whose pubkey is not in the allowed list
          if (!allowedPubkeys.includes(event.pubkey) && sourceTag[1] !== 'mostro') {
            console.log(sourceTag);
=======
          const statusTag = event.tags.find(tag => tag[0] === 's') ?? [];
          const premiumTag = event.tags.find(tag => tag[0] === 'premium') ?? [];
          const premium = premiumTag[1] ? parseInt(premiumTag[1], 10) : 100;

          if (premium > 40 || premium < -40) {
>>>>>>> 14b9b9e8
            return;
          }

          if (statusTag[1] !== 'pending') {
            removeEvent(event.id);
          } else {
            setEvents(events => {
              if (!events.find(e => e.id === event.id)) {
                events.push(event);
                setEventsCount(events.length);
                return events.sort((a, b) => (b.created_at || 0) - (a.created_at || 0));
              } else {
                return events;
              }
            });
          }
        },
        oneose() {
          setEventsLoading(false);
        },
      });
    } catch (error) {
      console.error('Error fetching events:', error);
      setError('Failed to fetch events. Please check your connection and try again.');
      setEventsLoading(false);
    }
  };

  const removeEvent = (dTag: string) => {
    setEvents(events => {
      return events.filter(e => {
        const tag = e.tags.find(tag => tag[0] === 'd');
        if (!tag?.[1]) {
          setEventsCount(events.length - 1);
          return true;
        }
        return dTag !== tag[1];
      });
    });
  };

  const buildWebOfTrust = (outbox: string[]) => {
    setWebOfTrustKeys(keys => {
      return [pubkey!];
    });

    const publishRelays = [...relays, ...outbox].reduce<string[]>((accumulator, current) => {
      // Remove the last character if it's a '/'
      const modifiedCurrent = current.endsWith('/') ? current.slice(0, -1) : current;

      // Check if the modified current string is already in the accumulator
      if (!accumulator.includes(modifiedCurrent)) {
        accumulator.push(modifiedCurrent);
      }
      return accumulator;
    }, []);

    const pool = new SimplePool();
    pool
      .querySync(
        publishRelays,
        {
          kinds: [3],
          authors: [pubkey!],
          limit: 1,
        },
        {
          id: 'p2pWebOfTrust',
        }
      )
      .then((events: Event[]) => {
        if (events.length > 0) {
          console.log('Found user follow list, buildint web of trust');
          events.forEach(followsEvent => {
            const pubKeys = followsEvent.tags.map(t => t[1]);
            setWebOfTrustKeys(keys => {
              if (keys) {
                pubKeys.forEach(t => {
                  if (!keys.includes(t)) keys.push(t);
                });
              }
              setWebOfTrustCount(keys?.length ?? 0);
              return keys;
            });
          });
        }
      });
  };

  // Initial load of events
  useEffect(() => {
    const cleanup = loadEvents();
    return cleanup;
  }, []);

  useEffect(() => {
    if (pubkey) {
      try {
        console.log('Fetching user outbox relays from metadata...');

        const pool = new SimplePool();
        pool
          .querySync(
            relays,
            {
              kinds: [10002],
              authors: [pubkey!],
              limit: 1,
            },
            {
              id: 'p2pBandOutbox',
            }
          )
          .then((events: Event[]) => {
            if (events.length > 0) {
              const rTags = events[0].tags
                .filter(t => t[0] == 'r' && (t.length < 3 || t[2] === 'write'))
                .map(t => t[1]);
              console.log('Outbox relays:', rTags);

              setOutboxRelays(rTags);
              buildWebOfTrust(rTags);
            }
          });
      } catch (error) {
        console.error('Error fetching outbox relays:', error);
        buildWebOfTrust([]);
      }
    }
  }, [pubkey]);

  // Create the context value object
  const contextValue: NostrEventsContextType = {
    pubkey,
    setPubkey,
    removeEvent,
    webOfTrustKeys,
    outboxRelays,
    events,
    relays,
    eventsLoading,
    webOfTrustCount,
    eventsCount,
    error,
    refreshEvents: loadEvents,
  };

  // Provide the context to children
  return <NostrEventsContext.Provider value={contextValue}>{children}</NostrEventsContext.Provider>;
};

// Custom hook to use the Nostr events context
export const useNostrEvents = (): NostrEventsContextType => {
  const context = useContext(NostrEventsContext);
  if (context === undefined) {
    throw new Error('useNostrEvents must be used within a NostrEventsProvider');
  }
  return context;
};<|MERGE_RESOLUTION|>--- conflicted
+++ resolved
@@ -38,6 +38,7 @@
     'wss://relay.damus.io',
     'wss://relay.snort.social',
     'wss://nos.lol',
+    'wss://relay.mostro.network'
   ]);
   const [eventsLoading, setEventsLoading] = useState<boolean>(true);
   const [eventsCount, setEventsCount] = useState<number>(0);
@@ -52,19 +53,6 @@
     try {
       const pool = new SimplePool();
 
-<<<<<<< HEAD
-      // Connect to the specified relay plus random relays
-      const relays = [
-        'wss://nostr.satstralia.com',
-        'wss://relay.mostro.network',
-        'wss://relay.damus.io',
-        'wss://relay.snort.social',
-        'wss://nos.lol',
-        'wss://relay.current.fyi',
-      ];
-
-=======
->>>>>>> 14b9b9e8
       // Define the filter for kind 38383 events
       const filter: Filter = {
         kinds: [38383],
@@ -75,29 +63,12 @@
       pool.subscribeMany(relays, [filter], {
         id: 'p2pBandOrders',
         onevent(event: Event) {
-<<<<<<< HEAD
-          // Check if the event's pubkey is in the allowed list
-          const allowedPubkeys = [
-            '7af6f7cfc3bfdf8aa65df2465aa7841096fa8ee6b2d4d14fc43d974e5db9ab96',
-            'c8dc40a80bbb41fe7430fca9d0451b37a2341486ab65f890955528e4732da34a',
-            'f2d4855df39a7db6196666e8469a07a131cddc08dcaa744a344343ffcf54a10c',
-            '74001620297035daa61475c069f90b6950087fea0d0134b795fac758c34e7191',
-            'fcc2a0bd8f5803f6dd8b201a1ddb67a4b6e268371fe7353d41d2b6684af7a61e',
-            'a47457722e10ba3a271fbe7040259a3c4da2cf53bfd1e198138214d235064fc2',
-            '82fa8cb978b43c79b2156585bac2c011176a21d2aead6d9f7c575c005be88390',
-          ];
-          const sourceTag = event.tags.find(tag => tag[0] === 'y') ?? [];
-
-          // Skip events whose pubkey is not in the allowed list
-          if (!allowedPubkeys.includes(event.pubkey) && sourceTag[1] !== 'mostro') {
-            console.log(sourceTag);
-=======
+
           const statusTag = event.tags.find(tag => tag[0] === 's') ?? [];
           const premiumTag = event.tags.find(tag => tag[0] === 'premium') ?? [];
           const premium = premiumTag[1] ? parseInt(premiumTag[1], 10) : 100;
 
           if (premium > 40 || premium < -40) {
->>>>>>> 14b9b9e8
             return;
           }
 
